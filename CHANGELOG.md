# Changelog
<<<<<<< HEAD
## Version 0.2.4 (2020-07-16)
- Add `Anim::repeat`
=======
## Version 0.2.4
- Add `Anim::repeat`, `Anim::hold` and `Anim::seq_continue`
- Allow boxed animations
>>>>>>> 15245eb5
- Expose `easer` library

## Version 0.2.3 (2020-04-28)
- Fix compilation issue on rustc 1.43.0 (https://github.com/leod/pareen/pull/7)

## Version 0.2.1 (2020-01-18)
- Implement `Anim::as_ref`

## Version 0.2.0 (2020-01-13)
- `squeeze` no longer switches to a default value outside of the given range.
 Use `squeeze_and_surround` as a replacement.

## Version 0.1.3 (2019-12-03)
- Render README.md on crates.io

## Version 0.1.2 (2019-12-02)
- No change

## Version 0.1.1 (2019-12-02)
- Improve documentation

## Version 0.1.0 (2019-12-02)
- Initial version<|MERGE_RESOLUTION|>--- conflicted
+++ resolved
@@ -1,13 +1,11 @@
 # Changelog
-<<<<<<< HEAD
-## Version 0.2.4 (2020-07-16)
-- Add `Anim::repeat`
-=======
-## Version 0.2.4
+## Version 0.2.5
 - Add `Anim::repeat`, `Anim::hold` and `Anim::seq_continue`
 - Allow boxed animations
->>>>>>> 15245eb5
 - Expose `easer` library
+
+## Version 0.2.4 (2020-07-16)
+Yanked.
 
 ## Version 0.2.3 (2020-04-28)
 - Fix compilation issue on rustc 1.43.0 (https://github.com/leod/pareen/pull/7)
